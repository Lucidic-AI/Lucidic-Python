--- conflicted
+++ resolved
@@ -3,12 +3,8 @@
 import inspect
 import json
 import logging
-<<<<<<< HEAD
-from datetime import datetime
-=======
 import time
 import uuid
->>>>>>> a5071c5d
 from typing import Any, Callable, Optional, TypeVar
 from collections.abc import Iterable
 
@@ -53,31 +49,6 @@
             bound.apply_defaults()
             args_dict = {name: _serialize(val) for name, val in bound.arguments.items()}
 
-<<<<<<< HEAD
-            try:
-                result = func(*args, **kwargs)
-                client.create_event(
-                    type="function_call",
-                    function_name=func.__name__,
-                    arguments={"args": args_dict},
-                    return_value=_serialize(result),
-                    occurred_at=start_time,
-                    duration=(datetime.now().astimezone() - start_time).total_seconds(),
-                    **decorator_kwargs
-                )
-                return result
-            except Exception as e:
-                import traceback as _tb
-                client.create_event(
-                    type="error_traceback",
-                    error=str(e),
-                    traceback=''.join(_tb.format_exc()),
-                    occurred_at=start_time,
-                    duration=(datetime.now().astimezone() - start_time).total_seconds(),
-                    **decorator_kwargs
-                )
-                raise
-=======
             parent_id = current_parent_event_id.get(None)
             pre_event_id = str(uuid.uuid4())
             start_time = time.time()
@@ -106,7 +77,6 @@
                     )
                 except Exception:
                     pass
->>>>>>> a5071c5d
 
         @functools.wraps(func)
         async def async_wrapper(*args, **kwargs):
@@ -123,31 +93,6 @@
             bound.apply_defaults()
             args_dict = {name: _serialize(val) for name, val in bound.arguments.items()}
 
-<<<<<<< HEAD
-            try:
-                result = await func(*args, **kwargs)
-                client.create_event(
-                    type="function_call",
-                    function_name=func.__name__,
-                    arguments={"args": args_dict},
-                    return_value=_serialize(result),
-                    occurred_at=start_time,
-                    duration=(datetime.now().astimezone() - start_time).total_seconds(),
-                    **decorator_kwargs
-                )
-                return result
-            except Exception as e:
-                import traceback as _tb
-                client.create_event(
-                    type="error_traceback",
-                    error=str(e),
-                    traceback=''.join(_tb.format_exc()),
-                    occurred_at=start_time,
-                    duration=(datetime.now().astimezone() - start_time).total_seconds(),
-                    **decorator_kwargs
-                )
-                raise
-=======
             parent_id = current_parent_event_id.get(None)
             pre_event_id = str(uuid.uuid4())
             start_time = time.time()
@@ -176,7 +121,6 @@
                     )
                 except Exception:
                     pass
->>>>>>> a5071c5d
 
         if inspect.iscoroutinefunction(func):
             return async_wrapper  # type: ignore
